# npm-dts

_by Vytenis Urbonavičius_

This utility generates single _index.d.ts_ file for whole NPM package.

It allows creating bundled _NPM_ library packages without _TypeScript_ sources and yet still keeping code suggestions wherever these libraries are imported.

_TypeScript_ picks up _index.d.ts_ automatically.

---

## Installation

Local:

```cmd
npm install --save-dev npm-dts
```

Global:

```cmd
npm install -g npm-dts
```

---

## CLI Usage

Please make sure that target project has _"typescript"_ installed in _node_modules_.

To see full _CLI_ help - run without arguments:

```cmd
npm-dts
```

Typical usage (using global install):

```cmd
cd /your/project
npm-dts generate
```

### Supported options

```cmd
npm-dts [options] generate
```

| Option | Alias | Description |
|--------|-------|-------------|
| `--entry [file]` | `-e [file]` | Allows changing main _src_ file from _index.ts_ to something else. It can also be declared as a path, relative to root. |
| `--force` | `-f` | Ignores non-critical errors and attempts to at least partially generate typings (disabled by default). |
<<<<<<< HEAD
| `--template` | | Append this template where {0} is replaced with the name/path of the entry module. |
=======
| `--noAlias` | | Don't add an alias for the main NPM package file to the generated .d.ts source. |
>>>>>>> d7f52bce
| `--help` | `-h` | Output usage information. |
| `--logLevel [level]` | `-L [level]` | Log level (error, warn, info, verbose, debug) (defaults to "info"). |
| `--output [file]` | `-o [file]` | Overrides recommended output target to a custom one (defaults to "index.d.ts"). |
| `--root [path]` | `-r [path]` | NPM package directory containing package.json (defaults to current working directory). |
| `--tmp [path]` | `-t [path]` | Directory for storing temporary information (defaults to OS-specific temporary directory). Note that tool completely deletes this folder once finished. |
| `--tsc [options]` | `-c [options]` | Passed through additional TSC options (defaults to ""). Note that they are not validated or checked for suitability. When passing through CLI it is recommended to surround arguments in quotes **and start with a space** (work-around for a bug in argument parsing dependency of _npm-dts_). |
| `--version` | `-v` | Output the version number. |

## Integration using _WebPack_

You would want to use [**"npm-dts-webpack-plugin"**](https://www.npmjs.com/package/npm-dts-webpack-plugin) package instead.

## Integration into _NPM_ scripts

Example of how you could run generation of _index.d.ts_ automatically before every publish.

```json
{
  // ......
  "scripts": {
    "prepublishOnly": "npm run dts && ......",
    "dts": "./node_modules/.bin/npm-dts generate"
  }
  // ......
}
```

Another possible option would be to execute "npm run dts" as part of bundling task.

## Integration into custom solution

This approach can be used for integration with tools such as _WebPack_.

Simple usage with all default values:

```typescript
import {Generator} from 'npm-dts'
new Generator({}).generate()
```

Advanced usage example with some arguments overridden:

```typescript
import * as path from 'path'
import {Generator} from 'npm-dts'

new Generator({
  entry: 'main.ts',
  root: path.resolve(process.cwd(), 'project'),
  tmp: path.resolve(process.cwd(), 'cache/tmp'),
  tsc: '--extendedDiagnostics',
}).generate()
```

Above examples were in _TypeScript_. Same in plain _JavaScript_ would look like this:

```javascript
const path = require('path')

new (require('npm-dts').Generator)({
  entry: 'main.ts',
  root: path.resolve(process.cwd(), 'project'),
  tmp: path.resolve(process.cwd(), 'cache/tmp'),
  tsc: '--extendedDiagnostics',
}).generate()
```

### Additional arguments

Constructor of generator also supports two more boolean flags as optional arguments:

- Enable log
- Throw exception on error

Initializing without any options will cause _npm-cli_ to read CLI arguments all by itself.<|MERGE_RESOLUTION|>--- conflicted
+++ resolved
@@ -53,11 +53,8 @@
 |--------|-------|-------------|
 | `--entry [file]` | `-e [file]` | Allows changing main _src_ file from _index.ts_ to something else. It can also be declared as a path, relative to root. |
 | `--force` | `-f` | Ignores non-critical errors and attempts to at least partially generate typings (disabled by default). |
-<<<<<<< HEAD
 | `--template` | | Append this template where {0} is replaced with the name/path of the entry module. |
-=======
 | `--noAlias` | | Don't add an alias for the main NPM package file to the generated .d.ts source. |
->>>>>>> d7f52bce
 | `--help` | `-h` | Output usage information. |
 | `--logLevel [level]` | `-L [level]` | Log level (error, warn, info, verbose, debug) (defaults to "info"). |
 | `--output [file]` | `-o [file]` | Overrides recommended output target to a custom one (defaults to "index.d.ts"). |

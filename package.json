{
<<<<<<< HEAD
  "name": "npm-dts",
  "version": "1.5.0",
=======
  "name": "@htho/npm-dts",
  "version": "1.4.1",
>>>>>>> 1489d589
  "description": "Simple DTS single-file generation utility for TypeScript bundles",
  "main": "dist/index.js",
  "bin": {
    "npm-dts": "cli.js"
  },
  "scripts": {
    "prepublishOnly": "npm run lint && npm run build && npm run fix && npm run test && npm run docs && npm run dts",
    "test": "jest --forceExit --detectOpenHandles",
    "testSync": "jest --runInBand --forceExit --detectOpenHandles",
    "lint": "tslint -c ./tslint.json -p ./tsconfig.json -t stylish ./lib/**/*.ts",
    "build": "webpack",
    "buildDev": "webpack --config webpack.config.dev.js",
    "docs": "typedoc --out ./docs --readme ./README.md --exclude **/*.test.* --excludePrivate --excludeProtected --excludeExternals --darkHighlightTheme dark-plus --hideGenerator ./index.ts",
    "dts": "npm run exec",
    "exec": "node ./cli.js generate",
    "fix": "node ./scripts/fixCliLineEndings.js"
  },
  "homepage": "https://github.com/htho/npm-dts",
  "bugs": {
    "url": "https://github.com/htho/npm-dts/issues"
  },
  "repository": {
    "type": "git",
    "url": "https://github.com/htho/npm-dts.git"
  },
  "keywords": [
    "NPM",
    "dts",
    "cli",
    "package",
    "ts",
    "TypeScript",
    "tsc",
    "index.d.ts",
    "single",
    "file",
    "bundle",
    "concatenate",
    "simple",
    "auto",
    "generator",
    "vytenis",
    "urbonavicius",
    "vytenisu",
    "WhiteTurbine",
    "Whitend"
  ],
  "author": {
    "name": "Vytenis Urbonavičius",
    "url": "https://github.com/vytenisu"
  },
  "license": "MIT",
  "devDependencies": {
    "@types/args": "5.0.0",
    "@types/jest": "28.1.3",
    "@types/mkdirp": "1.0.2",
    "@types/rimraf": "3.0.2",
    "@types/tmp": "0.2.3",
    "@types/winston": "2.4.4",
    "jest": "28.1.1",
    "license-webpack-plugin": "4.0.2",
    "ts-jest": "28.0.5",
    "ts-loader": "9.3.1",
    "ts-node": "10.8.1",
    "tslint": "6.1.3",
    "typedoc": "0.22.17",
    "typescript": "4.7.4",
    "webpack": "5.73.0",
    "webpack-cli": "4.10.0",
    "webpack-node-externals": "3.0.0"
  },
  "dependencies": {
    "args": "5.0.3",
    "find-node-modules": "2.1.3",
    "mkdirp": "1.0.4",
    "npm-run": "5.0.1",
    "rimraf": "3.0.2",
    "tmp": "0.2.1",
    "winston": "3.7.2"
  }
}<|MERGE_RESOLUTION|>--- conflicted
+++ resolved
@@ -1,11 +1,6 @@
 {
-<<<<<<< HEAD
-  "name": "npm-dts",
+  "name": "@htho/npm-dts",
   "version": "1.5.0",
-=======
-  "name": "@htho/npm-dts",
-  "version": "1.4.1",
->>>>>>> 1489d589
   "description": "Simple DTS single-file generation utility for TypeScript bundles",
   "main": "dist/index.js",
   "bin": {
